--- conflicted
+++ resolved
@@ -1,9 +1,5 @@
 build
 *.egg-info
 dist
-<<<<<<< HEAD
 *.pyc
-=======
-*.pyc
-test.py
->>>>>>> 383042f5
+test.py